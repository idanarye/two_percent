[package]
name = "skim"
version = "0.10.4"
authors = ["Zhang Jinzhou <lotabout@gmail.com>"]
description = "Fuzzy Finder in rust!"
documentation = "https://docs.rs/skim"
homepage = "https://github.com/lotabout/skim"
repository = "https://github.com/lotabout/skim"
readme  = "README.md"
keywords = ["fuzzy", "menu", "util"]
license = "MIT"
edition = "2018"

[lib]
name = "skim"
path = "src/lib.rs"

[[bin]]
name = "sk"
path = "src/bin/main.rs"

[dependencies]
nix = { version = "0.26.1", default-features = false }
atty = { version = "0.2.14", optional = true }
regex = { version = "1.7.0" }
lazy_static = { version = "1.4.0", default-features = false }
shlex = { version = "1.1.0", optional = true, default-features = false }
unicode-width = { version = "0.1.10", default-features = false }
log = { version = "0.4.17", default-features = false }
env_logger = { version = "0.10.0", optional = true }
time = { version = "0.3.17", default-features = false }
clap = { version = "3.2.22", optional = true, features = ["cargo"] }
<<<<<<< HEAD
tuikit = "0.5.0"
vte = "0.11.0"
fuzzy-matcher = "0.3.7"
rayon = "1.5.3"
derive_builder = "0.11.2"
bitflags = "1.3.2"
timer = "0.2.0"
chrono = "0.4.22"
crossbeam = "0.8.2"
beef = "0.5.2" # compact cow
defer-drop = "1.3.0"
=======
tuikit = { version = "0.5.0", default-features = false }
vte = { version = "0.11.0", default-features = false }
fuzzy-matcher = { version = "0.3.7", default-features = false }
rayon = { version = "1.6.0",  default-features = false }
derive_builder = { version = "0.12.0", default-features = false }
bitflags = { version = "1.3.2", default-features = false }
timer = { version = "0.2.0", default-features = false }
chrono = { version = "0.4.23", default-features = false }
crossbeam = { version = "0.8.2" }
beef = { version = "0.5.2",  default-features = false } # compact cow
once_cell = { version = "1.16.0", default-features = false }

[patch.crates-io]
timer = { git = "https://github.com/kimono-koans/timer.rs" }
>>>>>>> 0367142c

[features]
default = ["cli"]
cli = ["dep:clap", "dep:atty", "dep:shlex", "dep:env_logger"]

[profile.release]
debug = false<|MERGE_RESOLUTION|>--- conflicted
+++ resolved
@@ -30,19 +30,6 @@
 env_logger = { version = "0.10.0", optional = true }
 time = { version = "0.3.17", default-features = false }
 clap = { version = "3.2.22", optional = true, features = ["cargo"] }
-<<<<<<< HEAD
-tuikit = "0.5.0"
-vte = "0.11.0"
-fuzzy-matcher = "0.3.7"
-rayon = "1.5.3"
-derive_builder = "0.11.2"
-bitflags = "1.3.2"
-timer = "0.2.0"
-chrono = "0.4.22"
-crossbeam = "0.8.2"
-beef = "0.5.2" # compact cow
-defer-drop = "1.3.0"
-=======
 tuikit = { version = "0.5.0", default-features = false }
 vte = { version = "0.11.0", default-features = false }
 fuzzy-matcher = { version = "0.3.7", default-features = false }
@@ -57,7 +44,6 @@
 
 [patch.crates-io]
 timer = { git = "https://github.com/kimono-koans/timer.rs" }
->>>>>>> 0367142c
 
 [features]
 default = ["cli"]
