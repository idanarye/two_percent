--- conflicted
+++ resolved
@@ -3,13 +3,10 @@
 use std::thread;
 use std::thread::JoinHandle;
 
-<<<<<<< HEAD
 use once_cell::sync::Lazy;
 use rayon::prelude::*;
 use rayon::ThreadPool;
 
-=======
->>>>>>> 05d093e5
 use crate::item::{ItemPool, MatchedItem};
 use crate::spinlock::SpinLock;
 use crate::{CaseMatching, MatchEngineFactory, SkimItem};
@@ -96,7 +93,6 @@
             //    check https://doc.rust-lang.org/std/result/enum.Result.html#method.from_iter
 
             trace!("matcher start, total: {}", items.len());
-<<<<<<< HEAD
 
             let filter_items = |index: usize, item: &Arc<dyn SkimItem>| {
                 processed.fetch_add(1, Ordering::Relaxed);
@@ -130,28 +126,6 @@
                     .filter_map(|(index, item)| filter_items(index, item))
                     .collect()
             };
-=======
-            let result: Result<Vec<_>, _> = items
-                .iter()
-                .enumerate()
-                .filter_map(|(index, item)| {
-                    processed.fetch_add(1, Ordering::Relaxed);
-                    if stopped.load(Ordering::Relaxed) {
-                        Some(Err("matcher killed"))
-                    } else if let Some(match_result) = matcher_engine.match_item(item.clone()) {
-                        matched.fetch_add(1, Ordering::Relaxed);
-                        Some(Ok(MatchedItem {
-                            item: item.clone(),
-                            rank: match_result.rank,
-                            matched_range: Some(match_result.matched_range),
-                            item_idx: (num_taken + index) as u32,
-                        }))
-                    } else {
-                        None
-                    }
-                })
-                .collect();
->>>>>>> 05d093e5
 
             if let Ok(items) = result {
                 let mut pool = matched_items.lock();
